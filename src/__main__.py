# from games.digit_party.run import human_game as digit_party_human_game

# digit_party_human_game()

# from games.digit_party.run import q_trained_game as digit_party_trained_game

# digit_party_trained_game(game_size=3, num_games=100_000)

# from games.random_walk.random_walk import q_trained_game as random_walk_trained_game

# random_walk_trained_game()

# from games.tictactoe.run import monte_carlo_many_games as ttt_mc_many_games
# from games.tictactoe.run import monte_carlo_trained_game as ttt_mc_trained_game

# ttt_mc_trained_game(training_episodes=1)
# ttt_mc_many_games()

<<<<<<< HEAD
# from games.ultimate_ttt.run import alpha_zero_trained_game

=======
from games.tictactoe.run import (
    a0_vs_mc_games,
    alpha_zero_many_games,
    alpha_zero_trained_game,
    monte_carlo_many_games,
)

alpha_zero_trained_game()
alpha_zero_many_games()
a0_vs_mc_games()
monte_carlo_many_games()

# from games.ultimate_ttt.run import alpha_zero_trained_game

>>>>>>> d10d3f5c
# alpha_zero_trained_game()

from games.digit_party.experimental import (
    bayesian_optimization,
    deep_q_3x3_full_trained_game,
)

bayesian_optimization()
# deep_q_3x3_full_trained_game()<|MERGE_RESOLUTION|>--- conflicted
+++ resolved
@@ -16,25 +16,8 @@
 # ttt_mc_trained_game(training_episodes=1)
 # ttt_mc_many_games()
 
-<<<<<<< HEAD
 # from games.ultimate_ttt.run import alpha_zero_trained_game
 
-=======
-from games.tictactoe.run import (
-    a0_vs_mc_games,
-    alpha_zero_many_games,
-    alpha_zero_trained_game,
-    monte_carlo_many_games,
-)
-
-alpha_zero_trained_game()
-alpha_zero_many_games()
-a0_vs_mc_games()
-monte_carlo_many_games()
-
-# from games.ultimate_ttt.run import alpha_zero_trained_game
-
->>>>>>> d10d3f5c
 # alpha_zero_trained_game()
 
 from games.digit_party.experimental import (
@@ -43,4 +26,4 @@
 )
 
 bayesian_optimization()
-# deep_q_3x3_full_trained_game()+deep_q_3x3_full_trained_game()