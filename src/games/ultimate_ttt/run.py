import os
import pathlib
from typing import List, Tuple

import numpy as np
from keras.layers import (  # type: ignore
    Activation,
    BatchNormalization,
    Conv2D,
    Dense,
    Dropout,
    Flatten,
    Input,
    Reshape,
)
from keras.models import Model  # type: ignore
from keras.optimizers import Adam  # type: ignore
from typing_extensions import override

from games.game import P1, P2, VALID, Action, State
from games.ultimate_ttt.ultimate import (
    Location,
    Section,
    UltimateIR,
    UltimateTicTacToe,
    ir_to_state,
)
from learners.alpha_zero.alpha_zero import (
    A0NNInput,
    A0NNOutput,
    A0Parameters,
    AlphaZero,
)
from learners.alpha_zero.monte_carlo_tree_search import (
    MCTSParameters,
    MonteCarloTreeSearch,
)
from learners.monte_carlo import MonteCarloLearner
from learners.trainer import Trainer
from nn.neural_network import NeuralNetwork


def human_play(p: int, g: UltimateTicTacToe) -> Tuple[Section, Location]:
    t = "XO"
    if g.active_nonant is None:
        print(
            "Last active section is finished, or it's a new game. You can freely choose a section to play in."
        )
        sec = input(f"player {p + 1} ({t[p]}) choose a section: ").strip()
        try:
            RC = sec.split(",")[:2]
            R = int(RC[0])
            C = int(RC[1])
        except (ValueError, IndexError) as e:
            print("can't read your section input. input as comma separated, e.g. 1,1")
            raise e
    else:
        # gets past mypy error. if this happens, error will happen downstream when trying to play at (-1, -1)
        (R, C) = g.active_nonant if g.active_nonant is not None else (-1, -1)
        print(
            f"The last active section is {R, C}, you are forced to play in that section."
        )

    loc = input(
        f"player {p + 1} ({t[p]}) choose a location in section {R, C}: "
    ).strip()
    try:
        rc = loc.split(",")[:2]
        r = int(rc[0])
        c = int(rc[1])
    except (ValueError, IndexError) as e:
        print("can't read your location input. input as comma separated, e.g. 1,1")
        raise e

    return ((R, C), (r, c))


def human_game() -> None:
    g = UltimateTicTacToe()
    p = 0

    while not g.is_finished():
        print(f"\n{g.show()}\n")

        try:
            (R, C), (r, c) = human_play(p, g)
            g.play((R, C), (r, c))
        except ValueError as e:
            print(f"\n\n{str(e)}")
            continue

        p += 1
        p %= 2

    print(f"{g.show()}\n")
    print("game over!")


class UltimateMonteCarloTrainer(UltimateTicTacToe, Trainer):
    def __init__(self, p1: MonteCarloLearner, p2: MonteCarloLearner) -> None:
        super().__init__()
        self.p1 = p1
        self.p2 = p2

    @override
    def train(self, episodes=1000) -> None:
        super().train(episodes)

        self.p1.save_policy()
        self.p2.save_policy()

    def train_once(self) -> None:
        while not self.is_finished():
            r, c = self.p1.choose_action(UltimateTicTacToe.to_immutable(self.state()))
            self.play(r, c)
            self.p1.add_state(UltimateTicTacToe.to_immutable(self.state()))

            if self.is_finished():
                break

            r, c = self.p2.choose_action(UltimateTicTacToe.to_immutable(self.state()))
            self.play(r, c)
            self.p2.add_state(UltimateTicTacToe.to_immutable(self.state()))

            if self.is_finished():
                break

        self.give_rewards()
        self.reset()
        self.p1.reset_states()
        self.p2.reset_states()

    def give_rewards(self) -> None:
        # TODO: how might changing these rewards affect behavior?
        if self.win(P1):
            self.p1.propagate_reward(1)
            self.p2.propagate_reward(0)
        elif self.win(P2):
            self.p1.propagate_reward(0)
            self.p2.propagate_reward(1)
        elif self.board_filled():
            self.p1.propagate_reward(0.1)
            self.p2.propagate_reward(0.5)
        else:
            raise Exception("giving rewards when game's not over. something's wrong!")


class UltimateMonteCarloLearner(
    MonteCarloLearner[UltimateIR, Tuple[Section, Location]]
):
    def get_actions_from_state(
        self, state: UltimateIR
    ) -> List[Tuple[Section, Location]]:
        valid_actions = UltimateTicTacToe.actions(ir_to_state(state))
        return [
            UltimateTicTacToe.from_action(a)
            for a in range(len(valid_actions))
            if valid_actions[a] == VALID
        ]

    def apply(self, ir: UltimateIR, action: Tuple[Section, Location]) -> UltimateIR:
        (sec, loc) = action
        a = UltimateTicTacToe.to_action(sec, loc)
        s = ir_to_state(ir)
        return UltimateTicTacToe.to_immutable(UltimateTicTacToe.apply(s, a))


MCP1_POLICY = "src/games/ultimate_ttt/mcp1.pkl"
MCP2_POLICY = "src/games/ultimate_ttt/mcp2.pkl"


def monte_carlo_trained_game():
    computer1 = UltimateMonteCarloLearner(policy_file=MCP1_POLICY)
    computer2 = UltimateMonteCarloLearner(policy_file=MCP2_POLICY)
    g = UltimateMonteCarloTrainer(p1=computer1, p2=computer2)
    g.train(episodes=1000)

    while not g.is_finished():
        print(f"\n{g.show()}\n")
        sec, loc = computer1.choose_action(
            UltimateTicTacToe.to_immutable(g.state()), exploit=True
        )
        g.play(sec, loc)
        print(f"computer X plays at section {sec} location {loc}")
        if g.is_finished():
            break

        print(f"\n{g.show()}\n")
        sec, loc = computer2.choose_action(
            UltimateTicTacToe.to_immutable(g.state()), exploit=True
        )
        g.play(sec, loc)
        print(f"computer O plays at section {sec} location {loc}")

    print(g.show())
    print("\ngame over!")


class UltimateNeuralNetwork(NeuralNetwork[A0NNInput, A0NNOutput]):
    NUM_FILTERS = 3  # one for each -1, 0, 1
    DROPOUT_RATE = 0.3
    LEARN_RATE = 0.01
    BATCH_SIZE = 64
    EPOCHS = 10

    def __init__(self, model_folder: str) -> None:
        super().__init__(model_folder)

        # no 4d conv layer so reshape input to 9x9
        input = Input(
            shape=(3, 3, 3, 3), name="UltimateBoardInput"
        )  # TODO: batch size? defaults to None I think.
        # each layer is a 4D tensor consisting of: batch_size, board_height, board_width, num_channels
        board = Reshape((9, 9, 1))(input)
        # normalize along channels axis
        conv1 = Activation("relu")(
            BatchNormalization(axis=3)(
                Conv2D(filters=self.NUM_FILTERS, kernel_size=(3, 3), padding="same")(
                    board
                )
            )
        )
        conv2 = Activation("relu")(
            BatchNormalization(axis=3)(
                Conv2D(filters=self.NUM_FILTERS, kernel_size=(3, 3), padding="same")(
                    conv1
                )
            )
        )
        conv3 = Activation("relu")(
            BatchNormalization(axis=3)(
                Conv2D(filters=self.NUM_FILTERS, kernel_size=(3, 3), padding="same")(
                    conv2
                )
            )
        )
        conv4 = Activation("relu")(
            BatchNormalization(axis=3)(
                Conv2D(filters=self.NUM_FILTERS, kernel_size=(3, 3), padding="same")(
                    conv3
                )
            )
        )
        conv5 = Activation("relu")(
            BatchNormalization(axis=3)(
                Conv2D(filters=self.NUM_FILTERS, kernel_size=(3, 3), padding="same")(
                    conv4
                )
            )
        )
        conv6 = Activation("relu")(
            BatchNormalization(axis=3)(
                Conv2D(filters=self.NUM_FILTERS, kernel_size=(3, 3), padding="same")(
                    conv5
                )
            )
        )
        flat = Flatten()(conv6)
        dense1 = Dropout(rate=self.DROPOUT_RATE)(
            Activation("relu")(BatchNormalization(axis=1)(Dense(2048)(flat)))
        )
        dense2 = Dropout(rate=self.DROPOUT_RATE)(
            Activation("relu")(BatchNormalization(axis=1)(Dense(1024)(dense1)))
        )
        dense3 = Dropout(rate=self.DROPOUT_RATE)(
            Activation("relu")(BatchNormalization(axis=1)(Dense(512)(dense2)))
        )

        # policy, guessing the value of each valid action at the input state
        pi = Dense(UltimateTicTacToe.num_actions(), activation="softmax", name="pi")(
            dense3
        )
        # value, guessing the value of the input state
        v = Dense(1, activation="tanh", name="v")(dense3)

        self.model = Model(inputs=input, outputs=[pi, v])
        self.model.compile(
            loss=["categorical_crossentropy", "mean_squared_error"],
            optimizer=Adam(learning_rate=self.LEARN_RATE),
            metrics={"pi": ["accuracy", "categorical_crossentropy"], "v": ["mse"]},
        )
        self.model.summary()

    def train(self, data: List[Tuple[A0NNInput, A0NNOutput]]) -> None:
        inputs: List[A0NNInput]
        outputs: List[A0NNOutput]
        inputs, outputs = list(zip(*data))
        input_boards = np.asarray([input.board for input in inputs])
        target_pis = np.asarray([output.policy for output in outputs])
        target_vs = np.asarray([output.value for output in outputs])
        self.model.fit(
            x=input_boards,
            y=[target_pis, target_vs],
            batch_size=self.BATCH_SIZE,
            epochs=self.EPOCHS,
            shuffle=True,
        )

    def predict(self, inputs: List[A0NNInput]) -> List[A0NNOutput]:
        boards = np.asarray([i.board for i in inputs])
        pis, vs = self.model.predict(boards, verbose=0)
        return [A0NNOutput(policy=pi, value=v) for pi, v in zip(pis, vs)]

    def save(self, file: str) -> None:
        if not os.path.exists(self.model_folder):
            print(f"Making directory for models at: {self.model_folder}")
            os.makedirs(self.model_folder)
        model_path = os.path.join(self.model_folder, file)
        self.model.save_weights(model_path)

    def load(self, file: str) -> None:
        model_path = os.path.join(self.model_folder, file)
        self.model.load_weights(model_path)

    def set_weights(self, weights) -> None:
        self.model.set_weights(weights)

    def get_weights(self):
        return self.model.get_weights()


def alpha_zero_trained_game():
    cur_dir = pathlib.Path(__file__).parent.resolve()
    a0 = AlphaZero(
        UltimateTicTacToe(),
        UltimateNeuralNetwork(model_folder=f"{cur_dir}/a0_nn_models/"),
        UltimateNeuralNetwork(model_folder=f"{cur_dir}/a0_nn_models/"),
        A0Parameters(
            temp_threshold=11,
            pit_games=20,
            pit_threshold=0.55,
<<<<<<< HEAD
            training_episodes=200,
            training_games_per_episode=10,
            training_queue_length=10000,
            training_hist_max_len=50,
=======
            training_episodes=100,
            training_games_per_episode=100,
            training_queue_length=100000,
            training_hist_max_len=20,
>>>>>>> 2ac381b9
        ),
        MCTSParameters(
            num_searches=100,
            cpuct=1,
            epsilon=1e-4,
        ),
        training_examples_folder=f"{cur_dir}/a0_training_examples/",
    )
    a0.train()

    g = UltimateTicTacToe()
    params = MCTSParameters(
        num_searches=100,
        cpuct=1,
        epsilon=1e-4,
    )
    nn = UltimateNeuralNetwork(model_folder=f"{cur_dir}/a0_nn_models/")
    nn.load("best_model.weights.h5")
    mcts = MonteCarloTreeSearch(g, nn, params)

    def play(s: State) -> Action:
        return int(np.argmax(mcts.action_probabilities(s, temperature=0)))

    while not g.is_finished():
        print(f"\n{g.show()}\n")
        sec, loc = UltimateTicTacToe.from_action(play(g.state()))
        g.play(sec, loc)
        print(f"computer X plays at section {sec} location {loc}")
        if g.is_finished():
            break

        print(f"\n{g.show()}\n")
        sec, loc = UltimateTicTacToe.from_action(play(g.state()))
        g.play(sec, loc)
        print(f"computer O plays at section {sec} location {loc}")

    print(g.show())
    print("\ngame over!")


def vs_alpha_zero_game():
    cur_dir = pathlib.Path(__file__).parent.resolve()
    params = MCTSParameters(
        num_searches=100,
        cpuct=1,
        epsilon=1e-4,
    )
    g = UltimateTicTacToe()
    nn = UltimateNeuralNetwork(model_folder=f"{cur_dir}/a0_nn_models/")
    nn.load("best_model.h5")
    mcts = MonteCarloTreeSearch(g, nn, params)

    def nn_play(s: State) -> Action:
        return int(np.argmax(mcts.action_probabilities(s, temperature=0)))

    while not g.is_finished():
        print(f"\n{g.show()}\n")

        try:
            (R, C), (r, c) = human_play(0, g)
            g.play((R, C), (r, c))
        except ValueError as e:
            print(f"\n\n{str(e)}")
            continue

        if g.is_finished():
            break

        print(f"\n{g.show()}\n")
        sec, loc = UltimateTicTacToe.from_action(nn_play(g.state()))
        g.play(sec, loc)
        print(f"computer O plays at section {sec} location {loc}")

    print(g.show())
    print("\ngame over!")<|MERGE_RESOLUTION|>--- conflicted
+++ resolved
@@ -329,17 +329,10 @@
             temp_threshold=11,
             pit_games=20,
             pit_threshold=0.55,
-<<<<<<< HEAD
             training_episodes=200,
             training_games_per_episode=10,
             training_queue_length=10000,
             training_hist_max_len=50,
-=======
-            training_episodes=100,
-            training_games_per_episode=100,
-            training_queue_length=100000,
-            training_hist_max_len=20,
->>>>>>> 2ac381b9
         ),
         MCTSParameters(
             num_searches=100,
