--- conflicted
+++ resolved
@@ -13,13 +13,8 @@
 keras = "*"
 tqdm = "*"
 types-tqdm = "*"
-<<<<<<< HEAD
-scikit-learn = "*"
-hyperopt = "*"
-=======
 hyperopt = "*"
 scikit-learn = "*"
->>>>>>> d10d3f5c
 
 [dev-packages]
 mypy = "*"
